package main

import (
	"bytes"
	"context"
	"crypto/tls"
	"encoding/json"
	"fmt"
	"image"
	"image/jpeg"
	"io"
	"math"
	"mime/multipart"
	"net/http"
	"net/url"
	"os"
	"path/filepath"
	"slices"
	"sort"
	"strconv"
	"strings"
	"sync"

	"github.com/disintegration/imaging"
	"github.com/gen2brain/go-fitz"
	"github.com/pdfcpu/pdfcpu/pkg/api"
	"github.com/sirupsen/logrus"
	"golang.org/x/sync/errgroup"
	"gorm.io/gorm"
)

// PaperlessClient struct to interact with the Paperless-NGX API
type PaperlessClient struct {
	BaseURL     string
	APIToken    string
	HTTPClient  *http.Client
	CacheFolder string
}

func hasSameTags(original, suggested []string) bool {
	if len(original) != len(suggested) {
		return false
	}

	// Create copies to avoid modifying original slices
	orig := make([]string, len(original))
	sugg := make([]string, len(suggested))

	copy(orig, original)
	copy(sugg, suggested)

	// Sort both slices
	sort.Strings(orig)
	sort.Strings(sugg)

	// Compare elements
	for i := range orig {
		if orig[i] != sugg[i] {
			return false
		}
	}

	return true
}

// NewPaperlessClient creates a new instance of PaperlessClient with a default HTTP client
func NewPaperlessClient(baseURL, apiToken string) *PaperlessClient {
	cacheFolder := os.Getenv("PAPERLESS_GPT_CACHE_DIR")

	// Create a custom HTTP transport with TLS configuration
	tr := &http.Transport{
		TLSClientConfig: &tls.Config{
			InsecureSkipVerify: paperlessInsecureSkipVerify,
		},
	}
	httpClient := &http.Client{Transport: tr}

	return &PaperlessClient{
		BaseURL:     strings.TrimRight(baseURL, "/"),
		APIToken:    apiToken,
		HTTPClient:  httpClient,
		CacheFolder: cacheFolder,
	}
}

// Do method to make requests to the Paperless-NGX API
func (client *PaperlessClient) Do(ctx context.Context, method, path string, body io.Reader) (*http.Response, error) {
	url := fmt.Sprintf("%s/%s", client.BaseURL, strings.TrimLeft(path, "/"))
	req, err := http.NewRequestWithContext(ctx, method, url, body)
	if err != nil {
		return nil, err
	}
	req.Header.Set("Authorization", fmt.Sprintf("Token %s", client.APIToken))

	// Set Content-Type if body is present
	if body != nil {
		req.Header.Set("Content-Type", "application/json")
	}

	log.WithFields(logrus.Fields{
		"method": method,
		"url":    url,
	}).Debug("Making HTTP request")

	resp, err := client.HTTPClient.Do(req)
	if err != nil {
		log.WithError(err).WithFields(logrus.Fields{
			"url":    url,
			"method": method,
			"error":  err,
		}).Error("HTTP request failed")
		return nil, fmt.Errorf("HTTP request failed: %w", err)
	}

	// Check if response is HTML instead of JSON for API endpoints
	if strings.HasPrefix(path, "api/") {
		contentType := resp.Header.Get("Content-Type")
		if strings.Contains(contentType, "text/html") {
			bodyBytes, _ := io.ReadAll(resp.Body)
			resp.Body.Close()

			// Create a new response with the same body for the caller
			resp = &http.Response{
				Status:     resp.Status,
				StatusCode: resp.StatusCode,
				Header:     resp.Header,
				Body:       io.NopCloser(bytes.NewBuffer(bodyBytes)),
			}

			log.WithFields(logrus.Fields{
				"url":          url,
				"method":       method,
				"content-type": contentType,
				"status-code":  resp.StatusCode,
				"response":     string(bodyBytes),
				"base-url":     client.BaseURL,
				"request-path": path,
				"full-headers": resp.Header,
			}).Error("Received HTML response for API request")

			return nil, fmt.Errorf("received HTML response instead of JSON (status: %d). This often indicates an SSL/TLS issue or invalid authentication. Check your PAPERLESS_URL, PAPERLESS_TOKEN and PAPERLESS_INSECURE_SKIP_VERIFY settings. Full response: %s", resp.StatusCode, string(bodyBytes))
		}
	}

	return resp, nil
}

// GetAllTags retrieves all tags from the Paperless-NGX API
func (client *PaperlessClient) GetAllTags(ctx context.Context) (map[string]int, error) {
	tagIDMapping := make(map[string]int)
	path := "api/tags/"

	for path != "" {
		resp, err := client.Do(ctx, "GET", path, nil)
		if err != nil {
			return nil, err
		}
		defer resp.Body.Close()

		if resp.StatusCode != http.StatusOK {
			bodyBytes, _ := io.ReadAll(resp.Body)
			return nil, fmt.Errorf("error fetching tags: %d, %s", resp.StatusCode, string(bodyBytes))
		}

		var tagsResponse struct {
			Results []struct {
				ID   int    `json:"id"`
				Name string `json:"name"`
			} `json:"results"`
			Next string `json:"next"`
		}

		err = json.NewDecoder(resp.Body).Decode(&tagsResponse)
		if err != nil {
			return nil, err
		}

		for _, tag := range tagsResponse.Results {
			tagIDMapping[tag.Name] = tag.ID
		}

		// Extract relative path from the Next URL
		if tagsResponse.Next != "" {
			nextURL := tagsResponse.Next
			if strings.HasPrefix(nextURL, "http") {
				// Extract just the path portion from the full URL
				if parsedURL, err := url.Parse(nextURL); err == nil {
					path = strings.TrimPrefix(parsedURL.Path, "/")
					if parsedURL.RawQuery != "" {
						path += "?" + parsedURL.RawQuery
					}
				} else {
					return nil, fmt.Errorf("failed to parse next URL: %v", err)
				}
			} else {
				path = strings.TrimPrefix(nextURL, "/")
			}
		} else {
			path = ""
		}
	}

	return tagIDMapping, nil
}

// GetDocumentsByTags retrieves documents that match the specified tags
func (client *PaperlessClient) GetDocumentsByTags(ctx context.Context, tags []string, pageSize int) ([]Document, error) {
	tagQueries := make([]string, len(tags))
	for i, tag := range tags {
		tagQueries[i] = fmt.Sprintf("tags__name__iexact=%s", tag)
	}
	searchQuery := strings.Join(tagQueries, "&")
	path := fmt.Sprintf("api/documents/?%s&page_size=%d", urlEncode(searchQuery), pageSize)

	resp, err := client.Do(ctx, "GET", path, nil)
	if err != nil {
		return nil, fmt.Errorf("HTTP request failed in GetDocumentsByTags: %w", err)
	}
	defer resp.Body.Close()

	// Read the response body
	bodyBytes, err := io.ReadAll(resp.Body)
	if err != nil {
		return nil, fmt.Errorf("failed to read response body: %w", err)
	}

	if resp.StatusCode != http.StatusOK {
		log.WithFields(logrus.Fields{
			"status_code": resp.StatusCode,
			"path":        path,
			"response":    string(bodyBytes),
			"headers":     resp.Header,
		}).Error("Error response from server in GetDocumentsByTags")
		return nil, fmt.Errorf("error searching documents: status=%d, body=%s", resp.StatusCode, string(bodyBytes))
	}

	var documentsResponse GetDocumentsApiResponse
	err = json.Unmarshal(bodyBytes, &documentsResponse)
	if err != nil {
		log.WithFields(logrus.Fields{
			"response_body": string(bodyBytes),
			"error":         err,
		}).Error("Failed to parse JSON response in GetDocumentsByTags")
		return nil, fmt.Errorf("failed to parse JSON response: %w", err)
	}

	allTags, err := client.GetAllTags(ctx)
	if err != nil {
		return nil, err
	}

	allCorrespondents, err := client.GetAllCorrespondents(ctx)
	if err != nil {
		return nil, err
	}

	documents := make([]Document, 0, len(documentsResponse.Results))
	for _, result := range documentsResponse.Results {
		tagNames := make([]string, len(result.Tags))
		for i, resultTagID := range result.Tags {
			for tagName, tagID := range allTags {
				if resultTagID == tagID {
					tagNames[i] = tagName
					break
				}
			}
		}

		correspondentName := ""
		if result.Correspondent != 0 {
			for name, id := range allCorrespondents {
				if result.Correspondent == id {
					correspondentName = name
					break
				}
			}
		}

		documents = append(documents, Document{
			ID:            result.ID,
			Title:         result.Title,
			Content:       result.Content,
			Correspondent: correspondentName,
			Tags:          tagNames,
			CreatedDate:   result.CreatedDate,
		})
	}

	return documents, nil
}

// DownloadPDF downloads the PDF file of the specified document
func (client *PaperlessClient) DownloadPDF(ctx context.Context, document Document) ([]byte, error) {
	path := fmt.Sprintf("api/documents/%d/download/", document.ID)
	resp, err := client.Do(ctx, "GET", path, nil)
	if err != nil {
		return nil, err
	}
	defer resp.Body.Close()

	if resp.StatusCode != http.StatusOK {
		bodyBytes, _ := io.ReadAll(resp.Body)
		return nil, fmt.Errorf("error downloading document %d: %d, %s", document.ID, resp.StatusCode, string(bodyBytes))
	}

	return io.ReadAll(resp.Body)
}

func (client *PaperlessClient) GetDocument(ctx context.Context, documentID int) (Document, error) {
	path := fmt.Sprintf("api/documents/%d/", documentID)
	resp, err := client.Do(ctx, "GET", path, nil)
	if err != nil {
		return Document{}, err
	}
	defer resp.Body.Close()

	if resp.StatusCode != http.StatusOK {
		bodyBytes, _ := io.ReadAll(resp.Body)
		return Document{}, fmt.Errorf("error fetching document %d: %d, %s", documentID, resp.StatusCode, string(bodyBytes))
	}

	var documentResponse GetDocumentApiResponse
	err = json.NewDecoder(resp.Body).Decode(&documentResponse)
	if err != nil {
		return Document{}, err
	}

	allTags, err := client.GetAllTags(ctx)
	if err != nil {
		return Document{}, err
	}

	allCorrespondents, err := client.GetAllCorrespondents(ctx)
	if err != nil {
		return Document{}, err
	}

	// Match tag IDs to tag names
	tagNames := make([]string, len(documentResponse.Tags))
	for i, resultTagID := range documentResponse.Tags {
		for tagName, tagID := range allTags {
			if resultTagID == tagID {
				tagNames[i] = tagName
				break
			}
		}
	}

	// Match correspondent ID to correspondent name
	correspondentName := ""
	for name, id := range allCorrespondents {
		if documentResponse.Correspondent == id {
			correspondentName = name
			break
		}
	}

	return Document{
		ID:               documentResponse.ID,
		Title:            documentResponse.Title,
		Content:          documentResponse.Content,
		Correspondent:    correspondentName,
		Tags:             tagNames,
		CreatedDate:      documentResponse.CreatedDate,
		OriginalFileName: documentResponse.OriginalFileName,
	}, nil
}

// UpdateDocuments updates the specified documents with suggested changes
func (client *PaperlessClient) UpdateDocuments(ctx context.Context, documents []DocumentSuggestion, db *gorm.DB, isUndo bool) error {
	// Fetch all available tags
	availableTags, err := client.GetAllTags(ctx)
	if err != nil {
		log.Errorf("Error fetching available tags: %v", err)
		return err
	}

	documentsContainSuggestedCorrespondent := false
	for _, document := range documents {
		if document.SuggestedCorrespondent != "" {
			documentsContainSuggestedCorrespondent = true
			break
		}
	}

	availableCorrespondents := make(map[string]int)
	if documentsContainSuggestedCorrespondent {
		availableCorrespondents, err = client.GetAllCorrespondents(ctx)
		if err != nil {
			log.Errorf("Error fetching available correspondents: %v",
				err)
			return err
		}
	}

	for _, document := range documents {
		documentID := document.ID

		//  Original fields will store any updated fields to store records for
		originalFields := make(map[string]interface{})
		updatedFields := make(map[string]interface{})
		newTags := []int{}

		tags := document.SuggestedTags
		originalTags := document.OriginalDocument.Tags

		originalTagsJSON, err := json.Marshal(originalTags)
		if err != nil {
			log.Errorf("Error marshalling JSON for document %d: %v", documentID, err)
			return err
		}

		// remove autoTag to prevent infinite loop (even if it is in the original tags)
		for _, tag := range document.RemoveTags {
			originalTags = removeTagFromList(originalTags, tag)
		}

		if len(tags) == 0 {
			tags = originalTags
		} else {
			// We have suggested tags to change
			originalFields["tags"] = originalTags
			// remove autoTag to prevent infinite loop - this is required in case of undo
			tags = removeTagFromList(tags, autoTag)

			if document.KeepOriginalTags {
				// Keep original tags
				tags = append(tags, originalTags...)
			}

			// remove duplicates
			slices.Sort(tags)
			tags = slices.Compact(tags)
		}

		updatedTagsJSON, err := json.Marshal(tags)
		if err != nil {
			log.Errorf("Error marshalling JSON for document %d: %v", documentID, err)
			return err
		}

		// Map suggested tag names to IDs
		for _, tagName := range tags {
			if tagID, exists := availableTags[tagName]; exists {
				// Skip the tag that we are filtering
				if !isUndo && tagName == manualTag {
					continue
				}
				newTags = append(newTags, tagID)
			} else {
				log.Errorf("Suggested tag '%s' does not exist in paperless-ngx, skipping.", tagName)
			}
		}
		updatedFields["tags"] = newTags

		// Map suggested correspondent names to IDs
		if document.SuggestedCorrespondent != "" {
			if correspondentID, exists := availableCorrespondents[document.SuggestedCorrespondent]; exists {
				updatedFields["correspondent"] = correspondentID
			} else {
				newCorrespondent := instantiateCorrespondent(document.SuggestedCorrespondent)
				newCorrespondentID, err := client.CreateOrGetCorrespondent(context.Background(), newCorrespondent)
				if err != nil {
					log.Errorf("Error creating/getting correspondent with name %s: %v\n", document.SuggestedCorrespondent, err)
					return err
				}
				log.Infof("Using correspondent with name %s and ID %d\n", document.SuggestedCorrespondent, newCorrespondentID)
				updatedFields["correspondent"] = newCorrespondentID
			}
		}

		suggestedTitle := document.SuggestedTitle
		if len(suggestedTitle) > 128 {
			suggestedTitle = suggestedTitle[:128]
		}
		if suggestedTitle != "" {
			originalFields["title"] = document.OriginalDocument.Title
			updatedFields["title"] = suggestedTitle
		} else {
			log.Warnf("No valid title found for document %d, skipping.", documentID)
		}

		// Suggested Content
		suggestedContent := document.SuggestedContent
		if suggestedContent != "" {
			originalFields["content"] = document.OriginalDocument.Content
			updatedFields["content"] = suggestedContent
		}

		// Suggested CreatedDate
		suggestedCreatedDate := document.SuggestedCreatedDate
		if suggestedCreatedDate != "" {
			originalFields["created_date"] = document.OriginalDocument.CreatedDate
			updatedFields["created_date"] = suggestedCreatedDate
		}

		log.Debugf("Document %d: Original fields: %v", documentID, originalFields)
		log.Debugf("Document %d: Updated fields: %v Tags: %v", documentID, updatedFields, tags)

		// Marshal updated fields to JSON
		jsonData, err := json.Marshal(updatedFields)
		if err != nil {
			log.Errorf("Error marshalling JSON for document %d: %v", documentID, err)
			return err
		}

		// Send the update request using the generic Do method
		path := fmt.Sprintf("api/documents/%d/", documentID)
		resp, err := client.Do(ctx, "PATCH", path, bytes.NewBuffer(jsonData))
		if err != nil {
			log.Errorf("Error updating document %d: %v", documentID, err)
			return err
		}
		defer resp.Body.Close()

		if resp.StatusCode != http.StatusOK {
			bodyBytes, _ := io.ReadAll(resp.Body)
			log.Errorf("Error updating document %d: %d, %s", documentID, resp.StatusCode, string(bodyBytes))
			return fmt.Errorf("error updating document %d: %d, %s", documentID, resp.StatusCode, string(bodyBytes))
		} else {
			for field, value := range originalFields {
				log.Printf("Document %d: Updated %s from %v to %v", documentID, field, value, updatedFields[field])
				// Insert the modification record into the database
				var modificationRecord ModificationHistory
				if field == "tags" {
					// Make sure we only store changes where tags are changed - not the same before and after
					// And we have to use tags, not updatedFields as they are IDs not fields
					if !hasSameTags(document.OriginalDocument.Tags, tags) {
						modificationRecord = ModificationHistory{
							DocumentID:    uint(documentID),
							ModField:      field,
							PreviousValue: string(originalTagsJSON),
							NewValue:      string(updatedTagsJSON),
						}
					}
				} else {
					// Only store mod if field actually changed
					if originalFields[field] != updatedFields[field] {
						modificationRecord = ModificationHistory{
							DocumentID:    uint(documentID),
							ModField:      field,
							PreviousValue: fmt.Sprintf("%v", originalFields[field]),
							NewValue:      fmt.Sprintf("%v", updatedFields[field]),
						}
					}
				}

				// Only store if we have a valid modification record
				if (modificationRecord != ModificationHistory{}) {
					err = InsertModification(db, &modificationRecord)
				}
				if err != nil {
					log.Errorf("Error inserting modification record for document %d: %v", documentID, err)
					return err
				}
			}
		}

		log.Printf("Document %d updated successfully.", documentID)
	}

	return nil
}

// DownloadDocumentAsImages downloads the PDF file of the specified document and converts it to images
// If limitPages > 0, only the first N pages will be processed
// Returns the image paths and the total number of pages in the original document
func (client *PaperlessClient) DownloadDocumentAsImages(ctx context.Context, documentID int, limitPages int) ([]string, int, error) {
	// Create a directory named after the document ID
	docDir := filepath.Join(client.GetCacheFolder(), fmt.Sprintf("document-%d", documentID))
	if _, err := os.Stat(docDir); os.IsNotExist(err) {
		err = os.MkdirAll(docDir, 0755)
		if err != nil {
			return nil, 0, err
		}
	}

	// Proceed with downloading the document to get the total page count
	path := fmt.Sprintf("api/documents/%d/download/", documentID)
	resp, err := client.Do(ctx, "GET", path, nil)
	if err != nil {
		return nil, 0, err
	}
	defer resp.Body.Close()

	if resp.StatusCode != http.StatusOK {
		bodyBytes, _ := io.ReadAll(resp.Body)
		return nil, 0, fmt.Errorf("error downloading document %d: %d, %s", documentID, resp.StatusCode, string(bodyBytes))
	}

	pdfData, err := io.ReadAll(resp.Body)
	if err != nil {
		return nil, 0, err
	}

	tmpFile, err := os.CreateTemp("", "document-*.pdf")
	if err != nil {
		return nil, 0, err
	}
	defer os.Remove(tmpFile.Name())

	_, err = tmpFile.Write(pdfData)
	if err != nil {
		return nil, 0, err
	}
	tmpFile.Close()

	doc, err := fitz.New(tmpFile.Name())
	if err != nil {
		return nil, 0, err
	}
	defer doc.Close()

	totalPages := doc.NumPage()
	pagesToProcess := totalPages

	if limitPages > 0 && limitPages < totalPages {
		pagesToProcess = limitPages
	}

	// Check if images already exist
	var imagePaths []string
	for n := 0; n < pagesToProcess; n++ {
		imagePath := filepath.Join(docDir, fmt.Sprintf("page%03d.jpg", n))
		if _, err := os.Stat(imagePath); err == nil {
			// File exists
			imagePaths = append(imagePaths, imagePath)
		}
	}

	// If all images exist, return them
	if len(imagePaths) == pagesToProcess {
		return imagePaths, totalPages, nil
	}

	// Clear existing images to ensure consistency
	imagePaths = []string{}

	var mu sync.Mutex
	var g errgroup.Group

	for n := 0; n < pagesToProcess; n++ {
		n := n // capture loop variable
		g.Go(func() error {
			// DPI calculation constants
			const minDPI = 72                     // Minimum DPI to ensure readable text
			const maxPixelDimension = 10_000      // Maximum pixels along any side (10,000px)
			const maxTotalPixels = 40_000_000     // Maximum total pixel count (40 megapixels)
			const maxRenderDPI = 600              // Maximum DPI to use when rendering
			const maxFileBytes = 10 * 1024 * 1024 // Maximum JPEG file size (10 MB)

			mu.Lock() // MuPDF is not thread-safe
			rect, err := doc.Bound(n)
			if err != nil {
				mu.Unlock()
				return err
			}

			// Calculate optimal DPI based on page dimensions (in points)
			wPts := float64(rect.Dx())
			hPts := float64(rect.Dy())

			// Calculate DPI limits based on maximum allowed dimension and total pixels
			dpiSide := float64(maxPixelDimension*72) / math.Max(wPts, hPts)
			dpiArea := math.Sqrt(float64(maxTotalPixels) * 72 * 72 / (wPts * hPts))

			// Use the more restrictive of the two limits
			dpi := math.Min(dpiSide, dpiArea)

			// Ensure DPI stays within acceptable bounds
			dpi = math.Min(dpi, float64(maxRenderDPI))
			dpi = math.Max(dpi, float64(minDPI))

			// Render the page at calculated DPI
			var img image.Image
			img, err = doc.ImageDPI(n, dpi)
			mu.Unlock()
			if err != nil {
				return err
			}

			// Encode to buffer first to measure size
			buf := &bytes.Buffer{}
			if err := jpeg.Encode(buf, img, &jpeg.Options{Quality: jpeg.DefaultQuality}); err != nil {
				return err
			}

			// Try moderate quality reduction first to avoid OCR-affecting artifacts
			// More granular steps (85, 80, 75, 70, 65, 60)
			for q := 85; buf.Len() > maxFileBytes && q >= 60; q -= 5 {
				buf.Reset()
				if err := jpeg.Encode(buf, img, &jpeg.Options{Quality: q}); err != nil {
					return err
				}
			}

			// If quality reduction wasn't enough, resize the image as last resort
			if buf.Len() > maxFileBytes {
				// Calculate precise scale factor needed to meet file size target
				scale := math.Sqrt(float64(maxFileBytes) / float64(buf.Len()))

				// Resize image proportionally using high-quality Lanczos algorithm
				img = imaging.Resize(img,
					int(float64(img.Bounds().Dx())*scale),
					int(float64(img.Bounds().Dy())*scale),
					imaging.Lanczos)
				buf.Reset()
				if err := jpeg.Encode(buf, img, &jpeg.Options{Quality: jpeg.DefaultQuality}); err != nil {
					return err
				}
			}

			// Save image to file
			imagePath := filepath.Join(docDir, fmt.Sprintf("page%03d.jpg", n))
			f, err := os.Create(imagePath)
			if err != nil {
				return err
			}

			if _, err := f.Write(buf.Bytes()); err != nil {
				f.Close()
				return err
			}
			f.Close()

			// Verify the JPEG file
			file, err := os.Open(imagePath)
			if err != nil {
				return err
			}
			defer file.Close()

			_, err = jpeg.Decode(file)
			if err != nil {
				return fmt.Errorf("invalid JPEG file: %s", imagePath)
			}

			mu.Lock()
			imagePaths = append(imagePaths, imagePath)
			mu.Unlock()

			return nil
		})
	}

	if err := g.Wait(); err != nil {
		return nil, totalPages, err
	}

	// sort the image paths to ensure they are in order
	slices.Sort(imagePaths)

	return imagePaths, totalPages, nil
}

// DownloadDocumentAsPDF downloads the PDF file of the specified document and splits it into individual PDFs if needed
// If limitPages > 0, only the first N pages will be processed
// Returns the PDF paths, original PDF data, and the total number of pages in the original document
func (client *PaperlessClient) DownloadDocumentAsPDF(ctx context.Context, documentID int, limitPages int, split bool) ([]string, []byte, int, error) {
// Create a directory named after the document ID
	docDir := filepath.Join(client.GetCacheFolder(), fmt.Sprintf("document-%d-pdf", documentID))
	if _, err := os.Stat(docDir); os.IsNotExist(err) {
		err = os.MkdirAll(docDir, 0755)
		if err != nil {
			return nil, nil, 0, err
		}
	}

	// Proceed with downloading the document
	path := fmt.Sprintf("api/documents/%d/download/?original=true", documentID)
	resp, err := client.Do(ctx, "GET", path, nil)
	if err != nil {
		return nil, nil, 0, err
	}
	defer resp.Body.Close()

	if resp.StatusCode != http.StatusOK {
		bodyBytes, _ := io.ReadAll(resp.Body)
		return nil, nil, 0, fmt.Errorf("error downloading document %d: %d, %s", documentID, resp.StatusCode, string(bodyBytes))
	}

	pdfData, err := io.ReadAll(resp.Body)
	if err != nil {
		return nil, nil, 0, err
	}

	// Save the original PDF
	originalPDFPath := filepath.Join(docDir, "original.pdf")
	err = os.WriteFile(originalPDFPath, pdfData, 0644)
	if err != nil {
		return nil, nil, 0, err
	}

	// Get the number of pages in the PDF
	tmpFile, err := os.CreateTemp("", "document-*.pdf")
	if err != nil {
		return nil, nil, 0, err
	}
	defer os.Remove(tmpFile.Name())

	_, err = tmpFile.Write(pdfData)
	if err != nil {
		return nil, nil, 0, err
	}
	tmpFile.Close()

	doc, err := fitz.New(tmpFile.Name())
	if err != nil {
		return nil, nil, 0, err
	}
	defer doc.Close()

	totalPages := doc.NumPage()
	pagesToProcess := totalPages

	if limitPages > 0 && limitPages < totalPages {
		pagesToProcess = limitPages
	}

	// If skipping splitting is requested, return early with empty paths array
	if !split {
		return []string{}, pdfData, totalPages, nil
	}

	// Continue with splitting logic only if we're not skipping it
	// Check if PDFs already exist (check for legacy formats for backward compatibility)
	var pdfPaths []string
	for n := 0; n < pagesToProcess; n++ {
<<<<<<< HEAD
		// Standardized format (preferred): original_001.pdf
		pdfPathStandard := filepath.Join(docDir, fmt.Sprintf("original_%03d.pdf", n+1))
		// Legacy format: original_1.pdf (from older versions or pdfcpu default output)
		pdfPathLegacy := filepath.Join(docDir, fmt.Sprintf("original_%d.pdf", n+1))
		
		if _, err := os.Stat(pdfPathStandard); err == nil {
			// Standardized format exists
			pdfPaths = append(pdfPaths, pdfPathStandard)
		} else if _, err := os.Stat(pdfPathLegacy); err == nil {
			// Legacy format exists
			pdfPaths = append(pdfPaths, pdfPathLegacy)
=======
		pdfPath := filepath.Join(docDir, fmt.Sprintf("original_%d.pdf", n))
		if _, err := os.Stat(pdfPath); err == nil {
			// File exists
			pdfPaths = append(pdfPaths, pdfPath)
>>>>>>> 96be4d54
		}
	}

	// If all PDFs exist, return them
	if len(pdfPaths) == pagesToProcess {
		return pdfPaths, pdfData, totalPages, nil
	}

	// Clear existing PDFs to ensure consistency when regenerating
	files, err := filepath.Glob(filepath.Join(docDir, "original_*.pdf"))
	if err == nil {
		for _, file := range files {
			os.Remove(file)
		}
	}

	// Use pdfcpu to split the PDF
	err = api.SplitFile(originalPDFPath, docDir, 1, nil)
	if err != nil {
		return nil, nil, 0, fmt.Errorf("error splitting PDF: %w", err)
	}

	// pdfcpu creates files with names like "original_1.pdf", "original_2.pdf", etc. (without leading zeros)
	// Rename them to our standardized format (original_001.pdf, original_002.pdf, etc.)
	pdfPaths = []string{}
	for n := 0; n < pagesToProcess; n++ {
<<<<<<< HEAD
		// pdfcpu default output format
		legacyFilePath := filepath.Join(docDir, fmt.Sprintf("original_%d.pdf", n+1))
		// Our standardized format
		standardFilePath := filepath.Join(docDir, fmt.Sprintf("original_%03d.pdf", n+1))

		// Check if the legacy file exists and rename it to standard format
		if _, err := os.Stat(legacyFilePath); err == nil {
			err = os.Rename(legacyFilePath, standardFilePath)
			if err != nil {
				return nil, nil, 0, fmt.Errorf("error renaming PDF to standard format: %w", err)
			}
			pdfPaths = append(pdfPaths, standardFilePath)
=======
		// The expected output from pdfcpu SplitFile
		filePath := filepath.Join(docDir, fmt.Sprintf("original_%d.pdf", n+1))

		// Check if the file exists
		if _, err := os.Stat(filePath); err == nil {
			pdfPaths = append(pdfPaths, filePath)
>>>>>>> 96be4d54
		} else {
			return nil, nil, 0, fmt.Errorf("expected split PDF not found: %s", legacyFilePath)
		}
	}

	// Sort the PDF paths to ensure they are in order
	sort.SliceStable(pdfPaths, func(i, j int) bool {
		// Extract the number from the filename (e.g., "original_001.pdf" -> 1, "original_1.pdf" -> 1)
		iBasename := filepath.Base(pdfPaths[i])
		jBasename := filepath.Base(pdfPaths[j])
		
		iParts := strings.Split(strings.TrimSuffix(iBasename, ".pdf"), "_")
		jParts := strings.Split(strings.TrimSuffix(jBasename, ".pdf"), "_")
		
		if len(iParts) < 2 || len(jParts) < 2 {
			return pdfPaths[i] < pdfPaths[j] // fallback to string comparison
		}
		
		// Parse the page numbers (handles both "001" and "1" formats)
		ni, errI := strconv.Atoi(iParts[1])
		nj, errJ := strconv.Atoi(jParts[1])
		
		if errI != nil || errJ != nil {
			return pdfPaths[i] < pdfPaths[j] // fallback to string comparison
		}
		
		return ni < nj
	})
	
	return pdfPaths, pdfData, totalPages, nil
}

// GetCacheFolder returns the cache folder for the PaperlessClient
func (client *PaperlessClient) GetCacheFolder() string {
	if client.CacheFolder == "" {
		client.CacheFolder = filepath.Join(os.TempDir(), "paperless-gpt")
	}
	return client.CacheFolder
}

// urlEncode encodes a string for safe URL usage
func urlEncode(s string) string {
	return strings.ReplaceAll(s, " ", "+")
}

// instantiateCorrespondent creates a new Correspondent object with default values
func instantiateCorrespondent(name string) Correspondent {
	return Correspondent{
		Name:              name,
		MatchingAlgorithm: 0,
		Match:             "",
		IsInsensitive:     true,
		Owner:             nil,
	}
}

// CreateOrGetCorrespondent creates a new correspondent or returns existing one if name already exists
func (client *PaperlessClient) CreateOrGetCorrespondent(ctx context.Context, correspondent Correspondent) (int, error) {
	// First try to find existing correspondent
	correspondents, err := client.GetAllCorrespondents(ctx)
	if err != nil {
		return 0, fmt.Errorf("error fetching correspondents: %w", err)
	}

	// Check if correspondent already exists
	if id, exists := correspondents[correspondent.Name]; exists {
		log.Infof("Using existing correspondent with name %s and ID %d", correspondent.Name, id)
		return id, nil
	}

	// If not found, create new correspondent
	url := "api/correspondents/"
	jsonData, err := json.Marshal(correspondent)
	if err != nil {
		return 0, err
	}

	resp, err := client.Do(ctx, "POST", url, bytes.NewBuffer(jsonData))
	if err != nil {
		return 0, err
	}
	defer resp.Body.Close()

	if resp.StatusCode != http.StatusCreated {
		bodyBytes, _ := io.ReadAll(resp.Body)
		return 0, fmt.Errorf("error creating correspondent: %d, %s", resp.StatusCode, string(bodyBytes))
	}

	var createdCorrespondent struct {
		ID int `json:"id"`
	}
	err = json.NewDecoder(resp.Body).Decode(&createdCorrespondent)
	if err != nil {
		return 0, err
	}

	return createdCorrespondent.ID, nil
}

// CorrespondentResponse represents the response structure for correspondents
type CorrespondentResponse struct {
	Results []struct {
		ID   int    `json:"id"`
		Name string `json:"name"`
	} `json:"results"`
}

// GetAllCorrespondents retrieves all correspondents from the Paperless-NGX API
func (client *PaperlessClient) GetAllCorrespondents(ctx context.Context) (map[string]int, error) {
	correspondentIDMapping := make(map[string]int)
	path := "api/correspondents/?page_size=9999"

	resp, err := client.Do(ctx, "GET", path, nil)
	if err != nil {
		return nil, err
	}
	defer resp.Body.Close()

	if resp.StatusCode != http.StatusOK {
		bodyBytes, _ := io.ReadAll(resp.Body)
		return nil, fmt.Errorf("error fetching correspondents: %d, %s", resp.StatusCode, string(bodyBytes))
	}

	var correspondentsResponse CorrespondentResponse

	err = json.NewDecoder(resp.Body).Decode(&correspondentsResponse)
	if err != nil {
		return nil, err
	}

	for _, correspondent := range correspondentsResponse.Results {
		correspondentIDMapping[correspondent.Name] = correspondent.ID
	}

	return correspondentIDMapping, nil
}

// DeleteDocument deletes a document by its ID
func (client *PaperlessClient) DeleteDocument(ctx context.Context, documentID int) error {
	path := fmt.Sprintf("api/documents/%d/", documentID)
	resp, err := client.Do(ctx, "DELETE", path, nil)
	if err != nil {
		return err
	}
	defer resp.Body.Close()

	if resp.StatusCode != http.StatusNoContent && resp.StatusCode != http.StatusOK {
		bodyBytes, _ := io.ReadAll(resp.Body)
		return fmt.Errorf("error deleting document %d: %d, %s", documentID, resp.StatusCode, string(bodyBytes))
	}

	return nil
}

// GetTaskStatus checks the status of a document processing task
func (client *PaperlessClient) GetTaskStatus(ctx context.Context, taskID string) (map[string]interface{}, error) {
	path := fmt.Sprintf("api/tasks/?task_id=%s", taskID)
	resp, err := client.Do(ctx, "GET", path, nil)
	if err != nil {
		return nil, err
	}
	defer resp.Body.Close()

	if resp.StatusCode != http.StatusOK {
		bodyBytes, _ := io.ReadAll(resp.Body)
		return nil, fmt.Errorf("error checking task status: %d, %s", resp.StatusCode, string(bodyBytes))
	}

	var result map[string]interface{}
	if err := json.NewDecoder(resp.Body).Decode(&result); err != nil {
		return nil, fmt.Errorf("error parsing response: %w", err)
	}

	return result, nil
}

// CreateTag creates a new tag and returns its ID
func (client *PaperlessClient) CreateTag(ctx context.Context, tagName string) (int, error) {
	type tagRequest struct {
		Name string `json:"name"`
	}

	requestBody, err := json.Marshal(tagRequest{Name: tagName})
	if err != nil {
		return 0, fmt.Errorf("error marshaling tag request: %w", err)
	}

	resp, err := client.Do(ctx, "POST", "api/tags/", bytes.NewBuffer(requestBody))
	if err != nil {
		return 0, fmt.Errorf("error creating tag: %w", err)
	}
	defer resp.Body.Close()

	if resp.StatusCode != http.StatusCreated && resp.StatusCode != http.StatusOK {
		bodyBytes, _ := io.ReadAll(resp.Body)
		return 0, fmt.Errorf("error creating tag: %d, %s", resp.StatusCode, string(bodyBytes))
	}

	var createdTag struct {
		ID int `json:"id"`
	}

	if err := json.NewDecoder(resp.Body).Decode(&createdTag); err != nil {
		return 0, fmt.Errorf("error parsing created tag response: %w", err)
	}

	return createdTag.ID, nil
}

// UploadDocument uploads a document to paperless-ngx
func (client *PaperlessClient) UploadDocument(ctx context.Context, pdfData []byte, filename string, metadata map[string]interface{}) (string, error) {
	// Create a new multipart form
	body := &bytes.Buffer{}
	writer := multipart.NewWriter(body)

	// Add the document file part
	part, err := writer.CreateFormFile("document", filename)
	if err != nil {
		return "", fmt.Errorf("error creating form file: %w", err)
	}
	if _, err := io.Copy(part, bytes.NewReader(pdfData)); err != nil {
		return "", fmt.Errorf("error copying file data: %w", err)
	}

	// Add metadata fields
	for key, value := range metadata {
		if value == nil {
			continue
		}

		var strValue string
		switch v := value.(type) {
		case string:
			strValue = v
		case int:
			strValue = strconv.Itoa(v)
		case []int:
			for _, tagID := range v {
				if err := writer.WriteField("tags", strconv.Itoa(tagID)); err != nil {
					return "", fmt.Errorf("error adding tag ID: %w", err)
				}
			}
			continue
		default:
			continue
		}

		if err := writer.WriteField(key, strValue); err != nil {
			return "", fmt.Errorf("error adding metadata field %s: %w", key, err)
		}
	}

	if err := writer.Close(); err != nil {
		return "", fmt.Errorf("error closing multipart writer: %w", err)
	}

	// Create the request
	req, err := http.NewRequestWithContext(ctx, "POST", fmt.Sprintf("%s/api/documents/post_document/", client.BaseURL), body)
	if err != nil {
		return "", fmt.Errorf("error creating request: %w", err)
	}
	req.Header.Set("Content-Type", writer.FormDataContentType())
	req.Header.Set("Authorization", fmt.Sprintf("Token %s", client.APIToken))

	// Send the request
	resp, err := client.HTTPClient.Do(req)
	if err != nil {
		return "", fmt.Errorf("error sending request: %w", err)
	}
	defer resp.Body.Close()

	if resp.StatusCode != http.StatusOK {
		bodyBytes, _ := io.ReadAll(resp.Body)
		return "", fmt.Errorf("error uploading document: %d, %s", resp.StatusCode, string(bodyBytes))
	}

	// Read the response directly as a string (per Swagger docs)
	bodyBytes, err := io.ReadAll(resp.Body)
	if err != nil {
		return "", fmt.Errorf("error reading response: %w", err)
	}

	// Trim any whitespace and quotes
	taskID := strings.Trim(strings.TrimSpace(string(bodyBytes)), "\"")
	if taskID == "" {
		return "", fmt.Errorf("empty task ID returned")
	}

	log.Infof("Successfully uploaded document, received task ID: %s", taskID)
	return taskID, nil
}<|MERGE_RESOLUTION|>--- conflicted
+++ resolved
@@ -757,7 +757,7 @@
 // If limitPages > 0, only the first N pages will be processed
 // Returns the PDF paths, original PDF data, and the total number of pages in the original document
 func (client *PaperlessClient) DownloadDocumentAsPDF(ctx context.Context, documentID int, limitPages int, split bool) ([]string, []byte, int, error) {
-// Create a directory named after the document ID
+	// Create a directory named after the document ID
 	docDir := filepath.Join(client.GetCacheFolder(), fmt.Sprintf("document-%d-pdf", documentID))
 	if _, err := os.Stat(docDir); os.IsNotExist(err) {
 		err = os.MkdirAll(docDir, 0755)
@@ -826,24 +826,17 @@
 	// Check if PDFs already exist (check for legacy formats for backward compatibility)
 	var pdfPaths []string
 	for n := 0; n < pagesToProcess; n++ {
-<<<<<<< HEAD
 		// Standardized format (preferred): original_001.pdf
 		pdfPathStandard := filepath.Join(docDir, fmt.Sprintf("original_%03d.pdf", n+1))
 		// Legacy format: original_1.pdf (from older versions or pdfcpu default output)
 		pdfPathLegacy := filepath.Join(docDir, fmt.Sprintf("original_%d.pdf", n+1))
-		
+
 		if _, err := os.Stat(pdfPathStandard); err == nil {
 			// Standardized format exists
 			pdfPaths = append(pdfPaths, pdfPathStandard)
 		} else if _, err := os.Stat(pdfPathLegacy); err == nil {
 			// Legacy format exists
 			pdfPaths = append(pdfPaths, pdfPathLegacy)
-=======
-		pdfPath := filepath.Join(docDir, fmt.Sprintf("original_%d.pdf", n))
-		if _, err := os.Stat(pdfPath); err == nil {
-			// File exists
-			pdfPaths = append(pdfPaths, pdfPath)
->>>>>>> 96be4d54
 		}
 	}
 
@@ -870,7 +863,6 @@
 	// Rename them to our standardized format (original_001.pdf, original_002.pdf, etc.)
 	pdfPaths = []string{}
 	for n := 0; n < pagesToProcess; n++ {
-<<<<<<< HEAD
 		// pdfcpu default output format
 		legacyFilePath := filepath.Join(docDir, fmt.Sprintf("original_%d.pdf", n+1))
 		// Our standardized format
@@ -883,14 +875,6 @@
 				return nil, nil, 0, fmt.Errorf("error renaming PDF to standard format: %w", err)
 			}
 			pdfPaths = append(pdfPaths, standardFilePath)
-=======
-		// The expected output from pdfcpu SplitFile
-		filePath := filepath.Join(docDir, fmt.Sprintf("original_%d.pdf", n+1))
-
-		// Check if the file exists
-		if _, err := os.Stat(filePath); err == nil {
-			pdfPaths = append(pdfPaths, filePath)
->>>>>>> 96be4d54
 		} else {
 			return nil, nil, 0, fmt.Errorf("expected split PDF not found: %s", legacyFilePath)
 		}
@@ -901,25 +885,25 @@
 		// Extract the number from the filename (e.g., "original_001.pdf" -> 1, "original_1.pdf" -> 1)
 		iBasename := filepath.Base(pdfPaths[i])
 		jBasename := filepath.Base(pdfPaths[j])
-		
+
 		iParts := strings.Split(strings.TrimSuffix(iBasename, ".pdf"), "_")
 		jParts := strings.Split(strings.TrimSuffix(jBasename, ".pdf"), "_")
-		
+
 		if len(iParts) < 2 || len(jParts) < 2 {
 			return pdfPaths[i] < pdfPaths[j] // fallback to string comparison
 		}
-		
+
 		// Parse the page numbers (handles both "001" and "1" formats)
 		ni, errI := strconv.Atoi(iParts[1])
 		nj, errJ := strconv.Atoi(jParts[1])
-		
+
 		if errI != nil || errJ != nil {
 			return pdfPaths[i] < pdfPaths[j] // fallback to string comparison
 		}
-		
+
 		return ni < nj
 	})
-	
+
 	return pdfPaths, pdfData, totalPages, nil
 }
 
