--- conflicted
+++ resolved
@@ -38,12 +38,9 @@
 	visionLlmModel    = os.Getenv("VISION_LLM_MODEL")
 	logLevel          = strings.ToLower(os.Getenv("LOG_LEVEL"))
 	listenInterface   = os.Getenv("LISTEN_INTERFACE")
-<<<<<<< HEAD
 	webuiPath         = os.Getenv("WEBUI_PATH")
-=======
 	autoGenerateTitle = os.Getenv("AUTO_GENERATE_TITLE")
 	autoGenerateTags  = os.Getenv("AUTO_GENERATE_TAGS")
->>>>>>> 6226b8c8
 
 	// Templates
 	titleTemplate *template.Template
