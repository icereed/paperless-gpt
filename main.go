package main

import (
	"context"
	"fmt"
	"net/http"
	"os"
	"path/filepath"
	"runtime"
	"strconv"
	"strings"
	"sync"
	"text/template"
	"time"

	"github.com/Masterminds/sprig/v3"
	"github.com/fatih/color"
	"github.com/gin-gonic/gin"
	"github.com/sirupsen/logrus"
	"github.com/tmc/langchaingo/llms"
	"github.com/tmc/langchaingo/llms/ollama"
	"github.com/tmc/langchaingo/llms/openai"
	"gorm.io/gorm"
)

// Global Variables and Constants
var (

	// Logger
	log = logrus.New()

	// Environment Variables
<<<<<<< HEAD
	correspondentBlackList     = strings.Split(os.Getenv("CORRESPONDENT_BLACK_LIST"), ",")
	paperlessBaseURL           = os.Getenv("PAPERLESS_BASE_URL")
	paperlessAPIToken          = os.Getenv("PAPERLESS_API_TOKEN")
	openaiAPIKey               = os.Getenv("OPENAI_API_KEY")
	manualTag                  = os.Getenv("MANUAL_TAG")
	autoTag                    = os.Getenv("AUTO_TAG")
	manualOcrTag               = os.Getenv("MANUAL_OCR_TAG") // Not used yet
	autoOcrTag                 = os.Getenv("AUTO_OCR_TAG")
	llmProvider                = os.Getenv("LLM_PROVIDER")
	llmModel                   = os.Getenv("LLM_MODEL")
	visionLlmProvider          = os.Getenv("VISION_LLM_PROVIDER")
	visionLlmModel             = os.Getenv("VISION_LLM_MODEL")
	logLevel                   = strings.ToLower(os.Getenv("LOG_LEVEL"))
	listenInterface            = os.Getenv("LISTEN_INTERFACE")
	webuiPath                  = os.Getenv("WEBUI_PATH")
	autoGenerateTitle          = os.Getenv("AUTO_GENERATE_TITLE")
	autoGenerateTags           = os.Getenv("AUTO_GENERATE_TAGS")
	autoGenerateCorrespondents = os.Getenv("AUTO_GENERATE_CORRESPONDENTS")
=======
	paperlessBaseURL  = os.Getenv("PAPERLESS_BASE_URL")
	paperlessAPIToken = os.Getenv("PAPERLESS_API_TOKEN")
	openaiAPIKey      = os.Getenv("OPENAI_API_KEY")
	manualTag         = os.Getenv("MANUAL_TAG")
	autoTag           = os.Getenv("AUTO_TAG")
	manualOcrTag      = os.Getenv("MANUAL_OCR_TAG") // Not used yet
	autoOcrTag        = os.Getenv("AUTO_OCR_TAG")
	llmProvider       = os.Getenv("LLM_PROVIDER")
	llmModel          = os.Getenv("LLM_MODEL")
	visionLlmProvider = os.Getenv("VISION_LLM_PROVIDER")
	visionLlmModel    = os.Getenv("VISION_LLM_MODEL")
	logLevel          = strings.ToLower(os.Getenv("LOG_LEVEL"))
	listenInterface   = os.Getenv("LISTEN_INTERFACE")
	webuiPath         = os.Getenv("WEBUI_PATH")
	autoGenerateTitle = os.Getenv("AUTO_GENERATE_TITLE")
	autoGenerateTags  = os.Getenv("AUTO_GENERATE_TAGS")
	limitOcrPages     int // Will be read from OCR_LIMIT_PAGES
>>>>>>> c1104449

	// Templates
	titleTemplate         *template.Template
	tagTemplate           *template.Template
	correspondentTemplate *template.Template
	ocrTemplate           *template.Template
	templateMutex         sync.RWMutex

	// Default templates
	defaultTitleTemplate = `I will provide you with the content of a document that has been partially read by OCR (so it may contain errors).
Your task is to find a suitable document title that I can use as the title in the paperless-ngx program.
Respond only with the title, without any additional information. The content is likely in {{.Language}}.

Content:
{{.Content}}
`

	defaultTagTemplate = `I will provide you with the content and the title of a document. Your task is to select appropriate tags for the document from the list of available tags I will provide. Only select tags from the provided list. Respond only with the selected tags as a comma-separated list, without any additional information. The content is likely in {{.Language}}.

Available Tags:
{{.AvailableTags | join ", "}}

Title:
{{.Title}}

Content:
{{.Content}}

Please concisely select the {{.Language}} tags from the list above that best describe the document.
Be very selective and only choose the most relevant tags since too many tags will make the document less discoverable.
`
	defaultCorrespondentTemplate = `I will provide you with the content of a document. Your task is to suggest a correspondent that is most relevant to the document.

Correspondents are the senders of documents that reach you. In the other direction, correspondents are the recipients of documents that you send.
In Paperless-ngx we can imagine correspondents as virtual drawers in which all documents of a person or company are stored. With just one click, we can find all the documents assigned to a specific correspondent.
Try to suggest a correspondent, either from the example list or come up with a new correspondent.

Respond only with a correspondent, without any additional information!

Be sure to choose a correspondent that is most relevant to the document.
Try to avoid any legal or financial suffixes like "GmbH" or "AG" in the correspondent name. For example use "Microsoft" instead of "Microsoft Ireland Operations Limited" or "Amazon" instead of "Amazon EU S.a.r.l.".

If you can't find a suitable correspondent, you can respond with "Unknown".

Example Correspondents:
{{.AvailableCorrespondents | join ", "}}

List of Correspondents with Blacklisted Names. Please avoid these correspondents or variations of their names:
{{.BlackList | join ", "}}

Title of the document:
{{.Title}}

The content is likely in {{.Language}}.

Document Content:
{{.Content}}
`
	defaultOcrPrompt = `Just transcribe the text in this image and preserve the formatting and layout (high quality OCR). Do that for ALL the text in the image. Be thorough and pay attention. This is very important. The image is from a text document so be sure to continue until the bottom of the page. Thanks a lot! You tend to forget about some text in the image so please focus! Use markdown format but without a code block.`
)

// App struct to hold dependencies
type App struct {
	Client    *PaperlessClient
	Database  *gorm.DB
	LLM       llms.Model
	VisionLLM llms.Model
}

func main() {
	// Validate Environment Variables
	validateOrDefaultEnvVars()

	// Initialize logrus logger
	initLogger()

	// Print version
	printVersion()

	// Initialize PaperlessClient
	client := NewPaperlessClient(paperlessBaseURL, paperlessAPIToken)

	// Initialize Database
	database := InitializeDB()

	// Load Templates
	loadTemplates()

	// Initialize LLM
	llm, err := createLLM()
	if err != nil {
		log.Fatalf("Failed to create LLM client: %v", err)
	}

	// Initialize Vision LLM
	visionLlm, err := createVisionLLM()
	if err != nil {
		log.Fatalf("Failed to create Vision LLM client: %v", err)
	}

	// Initialize App with dependencies
	app := &App{
		Client:    client,
		Database:  database,
		LLM:       llm,
		VisionLLM: visionLlm,
	}

	// Start background process for auto-tagging
	go func() {
		minBackoffDuration := 10 * time.Second
		maxBackoffDuration := time.Hour
		pollingInterval := 10 * time.Second

		backoffDuration := minBackoffDuration
		for {
			processedCount, err := func() (int, error) {
				count := 0
				if isOcrEnabled() {
					ocrCount, err := app.processAutoOcrTagDocuments()
					if err != nil {
						return 0, fmt.Errorf("error in processAutoOcrTagDocuments: %w", err)
					}
					count += ocrCount
				}
				autoCount, err := app.processAutoTagDocuments()
				if err != nil {
					return 0, fmt.Errorf("error in processAutoTagDocuments: %w", err)
				}
				count += autoCount
				return count, nil
			}()

			if err != nil {
				log.Errorf("Error in processAutoTagDocuments: %v", err)
				time.Sleep(backoffDuration)
				backoffDuration *= 2 // Exponential backoff
				if backoffDuration > maxBackoffDuration {
					log.Warnf("Repeated errors in processAutoTagDocuments detected. Setting backoff to %v", maxBackoffDuration)
					backoffDuration = maxBackoffDuration
				}
			} else {
				backoffDuration = minBackoffDuration
			}

			if processedCount == 0 {
				time.Sleep(pollingInterval)
			}
		}
	}()

	// Create a Gin router with default middleware (logger and recovery)
	router := gin.Default()

	// API routes
	api := router.Group("/api")
	{
		api.GET("/documents", app.documentsHandler)
		// http://localhost:8080/api/documents/544
		api.GET("/documents/:id", app.getDocumentHandler())
		api.POST("/generate-suggestions", app.generateSuggestionsHandler)
		api.PATCH("/update-documents", app.updateDocumentsHandler)
		api.GET("/filter-tag", func(c *gin.Context) {
			c.JSON(http.StatusOK, gin.H{"tag": manualTag})
		})
		// Get all tags
		api.GET("/tags", app.getAllTagsHandler)
		api.GET("/prompts", getPromptsHandler)
		api.POST("/prompts", updatePromptsHandler)

		// OCR endpoints
		api.POST("/documents/:id/ocr", app.submitOCRJobHandler)
		api.GET("/jobs/ocr/:job_id", app.getJobStatusHandler)
		api.GET("/jobs/ocr", app.getAllJobsHandler)

		// Endpoint to see if user enabled OCR
		api.GET("/experimental/ocr", func(c *gin.Context) {
			enabled := isOcrEnabled()
			c.JSON(http.StatusOK, gin.H{"enabled": enabled})
		})

		// Local db actions
		api.GET("/modifications", app.getModificationHistoryHandler)
		api.POST("/undo-modification/:id", app.undoModificationHandler)

		// Get public Paperless environment (as set in environment variables)
		api.GET("/paperless-url", func(c *gin.Context) {
			baseUrl := os.Getenv("PAPERLESS_PUBLIC_URL")
			if baseUrl == "" {
				baseUrl = os.Getenv("PAPERLESS_BASE_URL")
			}
			baseUrl = strings.TrimRight(baseUrl, "/")
			c.JSON(http.StatusOK, gin.H{"url": baseUrl})
		})
	}

	if webuiPath == "" {
		webuiPath = "./web-app/dist"
	}
	// Serve static files for the frontend under /assets
	router.StaticFS("/assets", gin.Dir(webuiPath+"/assets", true))
	router.StaticFile("/vite.svg", webuiPath+"/vite.svg")

	// Catch-all route for serving the frontend
	router.NoRoute(func(c *gin.Context) {
		c.File(webuiPath + "/index.html")
	})

	// Start OCR worker pool
	numWorkers := 1 // Number of workers to start
	startWorkerPool(app, numWorkers)

	if listenInterface == "" {
		listenInterface = ":8080"
	}
	log.Infoln("Server started on interface", listenInterface)
	if err := router.Run(listenInterface); err != nil {
		log.Fatalf("Failed to run server: %v", err)
	}
}

func printVersion() {
	cyan := color.New(color.FgCyan).SprintFunc()
	yellow := color.New(color.FgYellow).SprintFunc()

	banner := `
    ╔═══════════════════════════════════════╗
    ║             Paperless GPT             ║
    ╚═══════════════════════════════════════╝`

	fmt.Printf("%s\n", cyan(banner))
	fmt.Printf("\n%s %s\n", yellow("Version:"), version)
	if commit != "" {
		fmt.Printf("%s %s\n", yellow("Commit:"), commit)
	}
	if buildDate != "" {
		fmt.Printf("%s %s\n", yellow("Build Date:"), buildDate)
	}
	fmt.Printf("%s %s/%s\n", yellow("Platform:"), runtime.GOOS, runtime.GOARCH)
	fmt.Printf("%s %s\n", yellow("Go Version:"), runtime.Version())
	fmt.Printf("%s %s\n", yellow("Started:"), time.Now().Format(time.RFC1123))
	fmt.Println()
}

func initLogger() {
	switch logLevel {
	case "debug":
		log.SetLevel(logrus.DebugLevel)
	case "info":
		log.SetLevel(logrus.InfoLevel)
	case "warn":
		log.SetLevel(logrus.WarnLevel)
	case "error":
		log.SetLevel(logrus.ErrorLevel)
	default:
		log.SetLevel(logrus.InfoLevel)
		if logLevel != "" {
			log.Fatalf("Invalid log level: '%s'.", logLevel)
		}
	}

	log.SetFormatter(&logrus.TextFormatter{
		FullTimestamp: true,
	})
}

func isOcrEnabled() bool {
	return visionLlmModel != "" && visionLlmProvider != ""
}

// validateOrDefaultEnvVars ensures all necessary environment variables are set
func validateOrDefaultEnvVars() {
	if manualTag == "" {
		manualTag = "paperless-gpt"
	}
	fmt.Printf("Using %s as manual tag\n", manualTag)

	if autoTag == "" {
		autoTag = "paperless-gpt-auto"
	}
	fmt.Printf("Using %s as auto tag\n", autoTag)

	if manualOcrTag == "" {
		manualOcrTag = "paperless-gpt-ocr"
	}
	if isOcrEnabled() {
		fmt.Printf("Using %s as manual OCR tag\n", manualOcrTag)
	}

	if autoOcrTag == "" {
		autoOcrTag = "paperless-gpt-ocr-auto"
	}
	if isOcrEnabled() {
		fmt.Printf("Using %s as auto OCR tag\n", autoOcrTag)
	}

	if paperlessBaseURL == "" {
		log.Fatal("Please set the PAPERLESS_BASE_URL environment variable.")
	}

	if paperlessAPIToken == "" {
		log.Fatal("Please set the PAPERLESS_API_TOKEN environment variable.")
	}

	if llmProvider == "" {
		log.Fatal("Please set the LLM_PROVIDER environment variable.")
	}

	if visionLlmProvider != "" && visionLlmProvider != "openai" && visionLlmProvider != "ollama" {
		log.Fatal("Please set the LLM_PROVIDER environment variable to 'openai' or 'ollama'.")
	}

	if llmModel == "" {
		log.Fatal("Please set the LLM_MODEL environment variable.")
	}

	if (llmProvider == "openai" || visionLlmProvider == "openai") && openaiAPIKey == "" {
		log.Fatal("Please set the OPENAI_API_KEY environment variable for OpenAI provider.")
	}

	if isOcrEnabled() {
		rawLimitOcrPages := os.Getenv("OCR_LIMIT_PAGES")
		if rawLimitOcrPages == "" {
			limitOcrPages = 5
		} else {
			var err error
			limitOcrPages, err = strconv.Atoi(rawLimitOcrPages)
			if err != nil {
				log.Fatalf("Invalid OCR_LIMIT_PAGES value: %v", err)
			}
		}
	}
}

// documentLogger creates a logger with document context
func documentLogger(documentID int) *logrus.Entry {
	return log.WithField("document_id", documentID)
}

// processAutoTagDocuments handles the background auto-tagging of documents
func (app *App) processAutoTagDocuments() (int, error) {
	ctx := context.Background()

	documents, err := app.Client.GetDocumentsByTags(ctx, []string{autoTag}, 1, 25)
	if err != nil {
		return 0, fmt.Errorf("error fetching documents with autoTag: %w", err)
	}

	if len(documents) == 0 {
		log.Debugf("No documents with tag %s found", autoTag)
		return 0, nil // No documents to process
	}

	log.Debugf("Found at least %d remaining documents with tag %s", len(documents), autoTag)

<<<<<<< HEAD
	suggestionRequest := GenerateSuggestionsRequest{
		Documents:              documents,
		GenerateTitles:         strings.ToLower(autoGenerateTitle) != "false",
		GenerateTags:           strings.ToLower(autoGenerateTags) != "false",
		GenerateCorrespondents: strings.ToLower(autoGenerateCorrespondents) != "false",
	}
=======
	for _, document := range documents {
		docLogger := documentLogger(document.ID)
		docLogger.Info("Processing document for auto-tagging")

		suggestionRequest := GenerateSuggestionsRequest{
			Documents:      []Document{document},
			GenerateTitles: strings.ToLower(autoGenerateTitle) != "false",
			GenerateTags:   strings.ToLower(autoGenerateTags) != "false",
		}
>>>>>>> c1104449

		suggestions, err := app.generateDocumentSuggestions(ctx, suggestionRequest, docLogger)
		if err != nil {
			return 0, fmt.Errorf("error generating suggestions for document %d: %w", document.ID, err)
		}

		err = app.Client.UpdateDocuments(ctx, suggestions, app.Database, false)
		if err != nil {
			return 0, fmt.Errorf("error updating document %d: %w", document.ID, err)
		}

		docLogger.Info("Successfully processed document")
	}
	return len(documents), nil
}

// processAutoOcrTagDocuments handles the background auto-tagging of OCR documents
func (app *App) processAutoOcrTagDocuments() (int, error) {
	ctx := context.Background()

	documents, err := app.Client.GetDocumentsByTags(ctx, []string{autoOcrTag})
	if err != nil {
		return 0, fmt.Errorf("error fetching documents with autoOcrTag: %w", err)
	}

	if len(documents) == 0 {
		log.Debugf("No documents with tag %s found", autoOcrTag)
		return 0, nil // No documents to process
	}

	log.Debugf("Found at least %d remaining documents with tag %s", len(documents), autoOcrTag)

	for _, document := range documents {
		docLogger := documentLogger(document.ID)
		docLogger.Info("Processing document for OCR")

		ocrContent, err := app.ProcessDocumentOCR(ctx, document.ID)
		if err != nil {
			return 0, fmt.Errorf("error processing OCR for document %d: %w", document.ID, err)
		}
		docLogger.Debug("OCR processing completed")

		err = app.Client.UpdateDocuments(ctx, []DocumentSuggestion{
			{
				ID:               document.ID,
				OriginalDocument: document,
				SuggestedContent: ocrContent,
				RemoveTags:       []string{autoOcrTag},
			},
		}, app.Database, false)
		if err != nil {
			return 0, fmt.Errorf("error updating document %d after OCR: %w", document.ID, err)
		}

		docLogger.Info("Successfully processed document OCR")
	}
	return 1, nil
}

// removeTagFromList removes a specific tag from a list of tags
func removeTagFromList(tags []string, tagToRemove string) []string {
	filteredTags := []string{}
	for _, tag := range tags {
		if tag != tagToRemove {
			filteredTags = append(filteredTags, tag)
		}
	}
	return filteredTags
}

// getLikelyLanguage determines the likely language of the document content
func getLikelyLanguage() string {
	likelyLanguage := os.Getenv("LLM_LANGUAGE")
	if likelyLanguage == "" {
		likelyLanguage = "English"
	}
	return strings.Title(strings.ToLower(likelyLanguage))
}

// loadTemplates loads the title and tag templates from files or uses default templates
func loadTemplates() {
	templateMutex.Lock()
	defer templateMutex.Unlock()

	// Ensure prompts directory exists
	promptsDir := "prompts"
	if err := os.MkdirAll(promptsDir, os.ModePerm); err != nil {
		log.Fatalf("Failed to create prompts directory: %v", err)
	}

	// Load title template
	titleTemplatePath := filepath.Join(promptsDir, "title_prompt.tmpl")
	titleTemplateContent, err := os.ReadFile(titleTemplatePath)
	if err != nil {
		log.Errorf("Could not read %s, using default template: %v", titleTemplatePath, err)
		titleTemplateContent = []byte(defaultTitleTemplate)
		if err := os.WriteFile(titleTemplatePath, titleTemplateContent, os.ModePerm); err != nil {
			log.Fatalf("Failed to write default title template to disk: %v", err)
		}
	}
	titleTemplate, err = template.New("title").Funcs(sprig.FuncMap()).Parse(string(titleTemplateContent))
	if err != nil {
		log.Fatalf("Failed to parse title template: %v", err)
	}

	// Load tag template
	tagTemplatePath := filepath.Join(promptsDir, "tag_prompt.tmpl")
	tagTemplateContent, err := os.ReadFile(tagTemplatePath)
	if err != nil {
		log.Errorf("Could not read %s, using default template: %v", tagTemplatePath, err)
		tagTemplateContent = []byte(defaultTagTemplate)
		if err := os.WriteFile(tagTemplatePath, tagTemplateContent, os.ModePerm); err != nil {
			log.Fatalf("Failed to write default tag template to disk: %v", err)
		}
	}
	tagTemplate, err = template.New("tag").Funcs(sprig.FuncMap()).Parse(string(tagTemplateContent))
	if err != nil {
		log.Fatalf("Failed to parse tag template: %v", err)
	}

	// Load correspondent template
	correspondentTemplatePath := filepath.Join(promptsDir, "correspondent_prompt.tmpl")
	correspondentTemplateContent, err := os.ReadFile(correspondentTemplatePath)
	if err != nil {
		log.Errorf("Could not read %s, using default template: %v", correspondentTemplatePath, err)
		correspondentTemplateContent = []byte(defaultCorrespondentTemplate)
		if err := os.WriteFile(correspondentTemplatePath, correspondentTemplateContent, os.ModePerm); err != nil {
			log.Fatalf("Failed to write default correspondent template to disk: %v", err)
		}
	}
	correspondentTemplate, err = template.New("correspondent").Funcs(sprig.FuncMap()).Parse(string(correspondentTemplateContent))
	if err != nil {
		log.Fatalf("Failed to parse correspondent template: %v", err)
	}

	// Load OCR template
	ocrTemplatePath := filepath.Join(promptsDir, "ocr_prompt.tmpl")
	ocrTemplateContent, err := os.ReadFile(ocrTemplatePath)
	if err != nil {
		log.Errorf("Could not read %s, using default template: %v", ocrTemplatePath, err)
		ocrTemplateContent = []byte(defaultOcrPrompt)
		if err := os.WriteFile(ocrTemplatePath, ocrTemplateContent, os.ModePerm); err != nil {
			log.Fatalf("Failed to write default OCR template to disk: %v", err)
		}
	}
	ocrTemplate, err = template.New("ocr").Funcs(sprig.FuncMap()).Parse(string(ocrTemplateContent))
	if err != nil {
		log.Fatalf("Failed to parse OCR template: %v", err)
	}
}

// createLLM creates the appropriate LLM client based on the provider
func createLLM() (llms.Model, error) {
	switch strings.ToLower(llmProvider) {
	case "openai":
		if openaiAPIKey == "" {
			return nil, fmt.Errorf("OpenAI API key is not set")
		}
		return openai.New(
			openai.WithModel(llmModel),
			openai.WithToken(openaiAPIKey),
		)
	case "ollama":
		host := os.Getenv("OLLAMA_HOST")
		if host == "" {
			host = "http://127.0.0.1:11434"
		}
		return ollama.New(
			ollama.WithModel(llmModel),
			ollama.WithServerURL(host),
		)
	default:
		return nil, fmt.Errorf("unsupported LLM provider: %s", llmProvider)
	}
}

func createVisionLLM() (llms.Model, error) {
	switch strings.ToLower(visionLlmProvider) {
	case "openai":
		if openaiAPIKey == "" {
			return nil, fmt.Errorf("OpenAI API key is not set")
		}
		return openai.New(
			openai.WithModel(visionLlmModel),
			openai.WithToken(openaiAPIKey),
		)
	case "ollama":
		host := os.Getenv("OLLAMA_HOST")
		if host == "" {
			host = "http://127.0.0.1:11434"
		}
		return ollama.New(
			ollama.WithModel(visionLlmModel),
			ollama.WithServerURL(host),
		)
	default:
		log.Infoln("Vision LLM not enabled")
		return nil, nil
	}
}<|MERGE_RESOLUTION|>--- conflicted
+++ resolved
@@ -30,8 +30,6 @@
 	log = logrus.New()
 
 	// Environment Variables
-<<<<<<< HEAD
-	correspondentBlackList     = strings.Split(os.Getenv("CORRESPONDENT_BLACK_LIST"), ",")
 	paperlessBaseURL           = os.Getenv("PAPERLESS_BASE_URL")
 	paperlessAPIToken          = os.Getenv("PAPERLESS_API_TOKEN")
 	openaiAPIKey               = os.Getenv("OPENAI_API_KEY")
@@ -49,25 +47,7 @@
 	autoGenerateTitle          = os.Getenv("AUTO_GENERATE_TITLE")
 	autoGenerateTags           = os.Getenv("AUTO_GENERATE_TAGS")
 	autoGenerateCorrespondents = os.Getenv("AUTO_GENERATE_CORRESPONDENTS")
-=======
-	paperlessBaseURL  = os.Getenv("PAPERLESS_BASE_URL")
-	paperlessAPIToken = os.Getenv("PAPERLESS_API_TOKEN")
-	openaiAPIKey      = os.Getenv("OPENAI_API_KEY")
-	manualTag         = os.Getenv("MANUAL_TAG")
-	autoTag           = os.Getenv("AUTO_TAG")
-	manualOcrTag      = os.Getenv("MANUAL_OCR_TAG") // Not used yet
-	autoOcrTag        = os.Getenv("AUTO_OCR_TAG")
-	llmProvider       = os.Getenv("LLM_PROVIDER")
-	llmModel          = os.Getenv("LLM_MODEL")
-	visionLlmProvider = os.Getenv("VISION_LLM_PROVIDER")
-	visionLlmModel    = os.Getenv("VISION_LLM_MODEL")
-	logLevel          = strings.ToLower(os.Getenv("LOG_LEVEL"))
-	listenInterface   = os.Getenv("LISTEN_INTERFACE")
-	webuiPath         = os.Getenv("WEBUI_PATH")
-	autoGenerateTitle = os.Getenv("AUTO_GENERATE_TITLE")
-	autoGenerateTags  = os.Getenv("AUTO_GENERATE_TAGS")
-	limitOcrPages     int // Will be read from OCR_LIMIT_PAGES
->>>>>>> c1104449
+	limitOcrPages              int // Will be read from OCR_LIMIT_PAGES
 
 	// Templates
 	titleTemplate         *template.Template
@@ -423,24 +403,16 @@
 
 	log.Debugf("Found at least %d remaining documents with tag %s", len(documents), autoTag)
 
-<<<<<<< HEAD
-	suggestionRequest := GenerateSuggestionsRequest{
-		Documents:              documents,
-		GenerateTitles:         strings.ToLower(autoGenerateTitle) != "false",
-		GenerateTags:           strings.ToLower(autoGenerateTags) != "false",
-		GenerateCorrespondents: strings.ToLower(autoGenerateCorrespondents) != "false",
-	}
-=======
 	for _, document := range documents {
 		docLogger := documentLogger(document.ID)
 		docLogger.Info("Processing document for auto-tagging")
 
 		suggestionRequest := GenerateSuggestionsRequest{
-			Documents:      []Document{document},
-			GenerateTitles: strings.ToLower(autoGenerateTitle) != "false",
-			GenerateTags:   strings.ToLower(autoGenerateTags) != "false",
-		}
->>>>>>> c1104449
+			Documents:              []Document{document},
+			GenerateTitles:         strings.ToLower(autoGenerateTitle) != "false",
+			GenerateTags:           strings.ToLower(autoGenerateTags) != "false",
+			GenerateCorrespondents: strings.ToLower(autoGenerateCorrespondents) != "false",
+		}
 
 		suggestions, err := app.generateDocumentSuggestions(ctx, suggestionRequest, docLogger)
 		if err != nil {
