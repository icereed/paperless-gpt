--- conflicted
+++ resolved
@@ -157,11 +157,6 @@
       # AZURE_DOCAI_OUTPUT_CONTENT_FORMAT: 'text' # Optional, defaults to 'text', other valid option is 'markdown'
               # 'markdown' requires the 'prebuilt-layout' model
 
-<<<<<<< HEAD
-      # Option 4: Docling Server
-      # OCR_PROVIDER: 'docling'              # Use a Docling server
-      # DOCLING_URL: 'http://your-docling-server:port' # URL of your Docling instance
-=======
       # Enhanced OCR Features
       CREATE_LOCAL_HOCR: "false" # Optional, save hOCR files locally
       LOCAL_HOCR_PATH: "/app/hocr" # Optional, path for hOCR files
@@ -172,7 +167,10 @@
       PDF_COPY_METADATA: "true" # Optional, copy metadata from original document
       PDF_OCR_TAGGING: "true" # Optional, add tag to processed documents
       PDF_OCR_COMPLETE_TAG: "paperless-gpt-ocr-complete" # Optional, tag name
->>>>>>> 42a0a07d
+
+      # Option 4: Docling Server
+      # OCR_PROVIDER: 'docling'              # Use a Docling server
+      # DOCLING_URL: 'http://your-docling-server:port' # URL of your Docling instance
 
       AUTO_OCR_TAG: "paperless-gpt-ocr-auto" # Optional, default: paperless-gpt-ocr-auto
       OCR_LIMIT_PAGES: "5" # Optional, default: 5. Set to 0 for no limit.
@@ -293,7 +291,6 @@
   LOCAL_PDF_PATH: "/app/pdf" # Optional, default path 
   ```
 
-<<<<<<< HEAD
 ### 4. Docling Server
 - **Key Features**:
   - Self-hosted OCR and document conversion service
@@ -309,7 +306,7 @@
   OCR_PROVIDER: "docling"
   DOCLING_URL: "http://your-docling-server:port"
   ```
-=======
+
 ## Enhanced OCR Features
 
 paperless-gpt now includes powerful OCR enhancements that go beyond basic text extraction:
@@ -408,13 +405,12 @@
 4. **Local Copies**: Enable local file saving (`CREATE_LOCAL_HOCR` and `CREATE_LOCAL_PDF`) to keep copies of the enhanced files as an extra precaution.
 
 5. **Tagging Strategy**: Use the OCR complete tag (`PDF_OCR_COMPLETE_TAG`) to track which documents have already been processed.
->>>>>>> 42a0a07d
 
 ## Configuration
 
 ### Environment Variables
 
-# **Note:** When using Ollama, ensure that the Ollama server is running and accessible from the paperless-gpt container.
+> **Note:** When using Ollama, ensure that the Ollama server is running and accessible from the paperless-gpt container.
 
 | Variable                         | Description                                                                                                      | Required | Default                |
 | -------------------------------- | ---------------------------------------------------------------------------------------------------------------- | -------- | ---------------------- |
@@ -441,9 +437,7 @@
 | `GOOGLE_LOCATION`                | Google Cloud region (e.g. `us`, `eu`). Required if OCR_PROVIDER is `google_docai`.                               | Cond.    |                        |
 | `GOOGLE_PROCESSOR_ID`            | Document AI processor ID. Required if OCR_PROVIDER is `google_docai`.                                            | Cond.    |                        |
 | `GOOGLE_APPLICATION_CREDENTIALS` | Path to the mounted Google service account key. Required if OCR_PROVIDER is `google_docai`.                      | Cond.    |                        |
-<<<<<<< HEAD
 | `DOCLING_URL`                    | URL of the Docling server instance. Required if OCR_PROVIDER is `docling`.                                        | Cond.    |                        |
-=======
 | `CREATE_LOCAL_HOCR`              | Whether to save hOCR files locally.                                                                              | No       | false                  |
 | `LOCAL_HOCR_PATH`                | Path where hOCR files will be saved when hOCR generation is enabled.                                             | No       | /app/hocr              |
 | `CREATE_LOCAL_PDF`               | Whether to save enhanced PDFs locally.                                                                           | No       | false                  |
@@ -453,7 +447,6 @@
 | `PDF_COPY_METADATA`              | Whether to copy metadata from the original document to the uploaded PDF.                                         | No       | true                   |
 | `PDF_OCR_TAGGING`                | Whether to add a tag to mark documents as OCR-processed.                                                         | No       | true                   |
 | `PDF_OCR_COMPLETE_TAG`           | Tag used to mark documents as OCR-processed.                                                                     | No       | paperless-gpt-ocr-complete |
->>>>>>> 42a0a07d
 | `AUTO_OCR_TAG`                   | Tag for automatically processing docs with OCR.                                                                  | No       | paperless-gpt-ocr-auto |
 | `OCR_LIMIT_PAGES`                | Limit the number of pages for OCR. Set to `0` for no limit.                                                      | No       | 5                      |
 | `LOG_LEVEL`                      | Application log level (`info`, `debug`, `warn`, `error`).                                                        | No       | info                   |
