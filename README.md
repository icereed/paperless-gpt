# paperless-gpt

[![License](https://img.shields.io/github/license/icereed/paperless-gpt)](LICENSE)
[![Docker Pulls](https://img.shields.io/docker/pulls/icereed/paperless-gpt)](https://hub.docker.com/r/icereed/paperless-gpt)
[![Contributor Covenant](https://img.shields.io/badge/Contributor%20Covenant-2.1-4baaaa.svg)](CODE_OF_CONDUCT.md)

![Screenshot](./paperless-gpt-screenshot.png)

**paperless-gpt** is a tool designed to generate accurate and meaningful document titles and tags for [paperless-ngx](https://github.com/paperless-ngx/paperless-ngx) using Large Language Models (LLMs). It supports multiple LLM providers, including **OpenAI** and **Ollama**. With paperless-gpt, you can streamline your document management by automatically suggesting appropriate titles and tags based on the content of your scanned documents.

[![Demo](./demo.gif)](./demo.gif)

## Features

- **Multiple LLM Support**: Choose between OpenAI and Ollama for generating document titles and tags.
- **Customizable Prompts**: Modify the prompt templates to suit your specific needs.
- **Easy Integration**: Works seamlessly with your existing paperless-ngx setup.
- **User-Friendly Interface**: Intuitive web interface for reviewing and applying suggested titles and tags.
- **Dockerized Deployment**: Simple setup using Docker and Docker Compose.
- **Automatic Document Processing**: Automatically apply generated suggestions for documents with the `paperless-gpt-auto` tag.
- **Experimental OCR Feature**: Send documents to a vision LLM for OCR processing.

## Table of Contents

- [paperless-gpt](#paperless-gpt)
  - [Features](#features)
  - [Table of Contents](#table-of-contents)
  - [Getting Started](#getting-started)
    - [Prerequisites](#prerequisites)
    - [Installation](#installation)
      - [Docker Compose](#docker-compose)
      - [Manual Setup](#manual-setup)
  - [Configuration](#configuration)
    - [Environment Variables](#environment-variables)
    - [Custom Prompt Templates](#custom-prompt-templates)
      - [Prompt Templates Directory](#prompt-templates-directory)
      - [Mounting the Prompts Directory](#mounting-the-prompts-directory)
      - [Editing the Prompt Templates](#editing-the-prompt-templates)
      - [Template Syntax and Variables](#template-syntax-and-variables)
  - [Usage](#usage)
  - [Contributing](#contributing)
  - [License](#license)
  - [Star History](#star-history)

## Getting Started

### Prerequisites

- [Docker](https://www.docker.com/get-started) installed on your system.
- A running instance of [paperless-ngx](https://github.com/paperless-ngx/paperless-ngx).
- Access to an LLM provider:
  - **OpenAI**: An API key with access to models like `gpt-4o` or `gpt-3.5-turbo`.
  - **Ollama**: A running Ollama server with models like `llama2` installed.

### Installation

#### Docker Compose

The easiest way to get started is by using Docker Compose. Below is an example `docker-compose.yml` file to set up paperless-gpt alongside paperless-ngx.

```yaml
version: '3.7'
services:
  paperless-ngx:
    image: ghcr.io/paperless-ngx/paperless-ngx:latest
    # ... (your existing paperless-ngx configuration)

  paperless-gpt:
    image: icereed/paperless-gpt:latest
    environment:
      PAPERLESS_BASE_URL: 'http://paperless-ngx:8000'
      PAPERLESS_API_TOKEN: 'your_paperless_api_token'
      PAPERLESS_PUBLIC_URL: 'http://paperless.mydomain.com' # Optional, your public link to access Paperless
      LLM_PROVIDER: 'openai' # or 'ollama'
      LLM_MODEL: 'gpt-4o'     # or 'llama2'
      OPENAI_API_KEY: 'your_openai_api_key' # Required if using OpenAI
      LLM_LANGUAGE: 'English' # Optional, default is 'English'
      OLLAMA_HOST: 'http://host.docker.internal:11434' # If using Ollama
      VISION_LLM_PROVIDER: 'ollama' # Optional (for OCR) - ollama or openai
      VISION_LLM_MODEL: 'minicpm-v' # Optional (for OCR) - minicpm-v, for example for ollama, gpt-4o for openai
      LOG_LEVEL: 'info' # Optional or 'debug', 'warn', 'error'
      LISTEN_INTERFACE: '127.0.0.1:8080' # Optional, default is ':8080'
      WEBUI_PATH: '/usr/share/paperless-gpt/webui' # Optional, default is './web-app/dist'
    volumes:
      - ./prompts:/app/prompts # Mount the prompts directory
    ports:
      - '8080:8080'
    depends_on:
      - paperless-ngx
```

**Note:** Replace the placeholder values with your actual configuration.

#### Manual Setup

If you prefer to run the application manually:

1. **Clone the Repository:**

   ```bash
   git clone https://github.com/icereed/paperless-gpt.git
   cd paperless-gpt
   ```

2. **Create a `prompts` Directory:**

   ```bash
   mkdir prompts
   ```

3. **Build the Docker Image:**

   ```bash
   docker build -t paperless-gpt .
   ```

4. **Run the Container:**

   ```bash
   docker run -d \
     -e PAPERLESS_BASE_URL='http://your_paperless_ngx_url' \
     -e PAPERLESS_API_TOKEN='your_paperless_api_token' \
     -e LLM_PROVIDER='openai' \
     -e LLM_MODEL='gpt-4o' \
     -e OPENAI_API_KEY='your_openai_api_key' \
     -e LLM_LANGUAGE='English' \
     -e VISION_LLM_PROVIDER='ollama' \
     -e VISION_LLM_MODEL='minicpm-v' \
     -e LOG_LEVEL='info' \
     -v $(pwd)/prompts:/app/prompts \  # Mount the prompts directory
     -p 8080:8080 \
     paperless-gpt
   ```

## Configuration

### Environment Variables

| Variable              | Description                                                                                                                                               | Required |
|-----------------------|-----------------------------------------------------------------------------------------------------------------------------------------------------------|----------|
| `PAPERLESS_BASE_URL`  | The base URL of your paperless-ngx instance (e.g., `http://paperless-ngx:8000`).                                                                          | Yes      |
| `PAPERLESS_API_TOKEN` | API token for accessing paperless-ngx. You can generate one in the paperless-ngx admin interface.                                                         | Yes      |
| `PAPERLESS_PUBLIC_URL` | The public URL for your Paperless instance, if it is different to your `PAPERLESS_BASE_URL` - say if you are running in Docker Compose | No |
| `LLM_PROVIDER`        | The LLM provider to use (`openai` or `ollama`).                                                                                                           | Yes      |
| `LLM_MODEL`           | The model name to use (e.g., `gpt-4o`, `gpt-3.5-turbo`, `llama2`).                                                                                        | Yes      |
| `OPENAI_API_KEY`      | Your OpenAI API key. Required if using OpenAI as the LLM provider.                                                                                        | Cond.    |
| `LLM_LANGUAGE`        | The likely language of your documents (e.g., `English`, `German`). Default is `English`.                                                                  | No       |
| `OLLAMA_HOST`         | The URL of the Ollama server (e.g., `http://host.docker.internal:11434`). Useful if using Ollama. Default is `http://127.0.0.1:11434`.                    | No       |
| `VISION_LLM_PROVIDER` | The vision LLM provider to use for OCR (`openai` or `ollama`).                                                                                            | No       |
| `VISION_LLM_MODEL`    | The model name to use for OCR (e.g., `minicpm-v`).                                                                                                        | No       |
| `LOG_LEVEL`           | The log level for the application (`info`, `debug`, `warn`, `error`). Default is `info`.                                                                  | No       |
| `LISTEN_INTERFACE`    | The interface paperless-gpt listens to. Default is `:8080`                                                                                                | No       |
<<<<<<< HEAD
| `WEBUI_PATH`          | The path to load static content from. Default is `./web-app/dist`                                                                                         | No       |
=======
| `AUTO_GENERATE_TITLE` | Enable/disable title generation when automatically applying suggestions with `paperless-gpt-auto`. Default is `true`                                      | No       |
| `AUTO_GENERATE_TAGS`  | Enable/disable tag generation when automatically applying suggestions with `paperless-gpt-auto`. Default is `true`                                        | No       |
>>>>>>> 6226b8c8

**Note:** When using Ollama, ensure that the Ollama server is running and accessible from the paperless-gpt container.

### Custom Prompt Templates

You can customize the prompt templates used by paperless-gpt to generate titles and tags. By default, the application uses built-in templates, but you can modify them by editing the template files.

#### Prompt Templates Directory

The prompt templates are stored in the `prompts` directory inside the application. The two main template files are:

- `title_prompt.tmpl`: Template used for generating document titles.
- `tag_prompt.tmpl`: Template used for generating document tags.

#### Mounting the Prompts Directory

To modify the prompt templates, you need to mount a local `prompts` directory into the container.

**Docker Compose Example:**

```yaml
services:
  paperless-gpt:
    image: icereed/paperless-gpt:latest
    # ... (other configurations)
    volumes:
      - ./prompts:/app/prompts # Mount the prompts directory
```

**Docker Run Command Example:**

```bash
docker run -d \
  # ... (other configurations)
  -v $(pwd)/prompts:/app/prompts \
  paperless-gpt
```

#### Editing the Prompt Templates

1. **Start the Container:**

   When you first start the container with the `prompts` directory mounted, it will automatically create the default template files in your local `prompts` directory if they do not exist.

2. **Edit the Template Files:**

   - Open `prompts/title_prompt.tmpl` and `prompts/tag_prompt.tmpl` with your favorite text editor.
   - Modify the templates using Go's `text/template` syntax.
   - Save the changes.

3. **Restart the Container (if necessary):**

   The application automatically reloads the templates when it starts. If the container is already running, you may need to restart it to apply the changes.

#### Template Syntax and Variables

The templates use Go's `text/template` syntax and have access to the following variables:

- **For `title_prompt.tmpl`:**

  - `{{.Language}}`: The language specified in `LLM_LANGUAGE` (default is `English`).
  - `{{.Content}}`: The content of the document.

- **For `tag_prompt.tmpl`:**

  - `{{.Language}}`: The language specified in `LLM_LANGUAGE`.
  - `{{.AvailableTags}}`: A list (array) of available tags from paperless-ngx.
  - `{{.Title}}`: The suggested title for the document.
  - `{{.Content}}`: The content of the document.

**Example `title_prompt.tmpl`:**

```text
I will provide you with the content of a document that has been partially read by OCR (so it may contain errors).
Your task is to find a suitable document title that I can use as the title in the paperless-ngx program.
Respond only with the title, without any additional information. The content is likely in {{.Language}}.

Be sure to add one fitting emoji at the beginning of the title to make it more visually appealing.

Content:
{{.Content}}
```

**Example `tag_prompt.tmpl`:**

```text
I will provide you with the content and the title of a document. Your task is to select appropriate tags for the document from the list of available tags I will provide. Only select tags from the provided list. Respond only with the selected tags as a comma-separated list, without any additional information. The content is likely in {{.Language}}.

Available Tags:
{{.AvailableTags | join ","}}

Title:
{{.Title}}

Content:
{{.Content}}

Please concisely select the {{.Language}} tags from the list above that best describe the document.
Be very selective and only choose the most relevant tags since too many tags will make the document less discoverable.
```

**Note:** Advanced users can utilize additional functions from the [Sprig](http://masterminds.github.io/sprig/) template library, as it is included in the application.

## Usage

1. **Tag Documents in paperless-ngx:**

   - Add the tag `paperless-gpt` to documents you want to process. This tag is configurable via the `tagToFilter` variable in the code (default is `paperless-gpt`).

2. **Access the paperless-gpt Interface:**

   - Open your browser and navigate to `http://localhost:8080`.

3. **Process Documents:**

   - Click on **"Generate Suggestions"** to let the LLM generate title suggestions based on the document content.

4. **Review and Apply Titles and Tags:**

   - Review the suggested titles. You can edit them if necessary.
   - Click on **"Apply Suggestions"** to update the document titles in paperless-ngx.

5. **Experimental OCR Feature:**

   - Send documents to a vision LLM for OCR processing.
   - Example configuration to enable OCR with Ollama:
     ```env
     VISION_LLM_PROVIDER=ollama
     VISION_LLM_MODEL=minicpm-v
     ```

## Contributing

Contributions are welcome! Please read the [contributing guidelines](CONTRIBUTING.md) before submitting a pull request.

1. **Fork the Repository**

2. **Create a Feature Branch**

   ```bash
   git checkout -b feature/my-new-feature
   ```

3. **Commit Your Changes**

   ```bash
   git commit -am 'Add some feature'
   ```

4. **Push to the Branch**

   ```bash
   git push origin feature/my-new-feature
   ```

5. **Create a Pull Request**

## License

This project is licensed under the MIT License - see the [LICENSE](LICENSE) file for details.

## Star History

[![Star History Chart](https://api.star-history.com/svg?repos=icereed/paperless-gpt&type=Date)](https://star-history.com/#icereed/paperless-gpt&Date)

---

**Disclaimer:** This project is not affiliated with the official paperless-ngx project. Use at your own discretion.<|MERGE_RESOLUTION|>--- conflicted
+++ resolved
@@ -150,12 +150,9 @@
 | `VISION_LLM_MODEL`    | The model name to use for OCR (e.g., `minicpm-v`).                                                                                                        | No       |
 | `LOG_LEVEL`           | The log level for the application (`info`, `debug`, `warn`, `error`). Default is `info`.                                                                  | No       |
 | `LISTEN_INTERFACE`    | The interface paperless-gpt listens to. Default is `:8080`                                                                                                | No       |
-<<<<<<< HEAD
 | `WEBUI_PATH`          | The path to load static content from. Default is `./web-app/dist`                                                                                         | No       |
-=======
 | `AUTO_GENERATE_TITLE` | Enable/disable title generation when automatically applying suggestions with `paperless-gpt-auto`. Default is `true`                                      | No       |
 | `AUTO_GENERATE_TAGS`  | Enable/disable tag generation when automatically applying suggestions with `paperless-gpt-auto`. Default is `true`                                        | No       |
->>>>>>> 6226b8c8
 
 **Note:** When using Ollama, ensure that the Ollama server is running and accessible from the paperless-gpt container.
 
