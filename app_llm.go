--- conflicted
+++ resolved
@@ -233,7 +233,6 @@
 		"Language": likelyLanguage,
 		"Content":  content,
 		"Title":    originalTitle,
-<<<<<<< HEAD
 	}
 
 	availableTokens, err := getAvailableTokensForContent(titleTemplate, templateData)
@@ -253,9 +252,7 @@
 	var promptBuffer bytes.Buffer
 	templateData["Content"] = truncatedContent
 	err = titleTemplate.Execute(&promptBuffer, templateData)
-=======
-	})
->>>>>>> 32cc3d27
+  
 	if err != nil {
 		return "", fmt.Errorf("error executing title template: %v", err)
 	}
